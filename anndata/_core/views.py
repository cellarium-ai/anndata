--- conflicted
+++ resolved
@@ -13,11 +13,7 @@
 import anndata
 from anndata._warnings import ImplicitModificationWarning
 from .access import ElementRef
-<<<<<<< HEAD
-from ..compat import ZappyArray, AwkArray
-=======
-from ..compat import ZappyArray, DaskArray
->>>>>>> 18078aa8
+from ..compat import ZappyArray, AwkArray, DaskArray
 
 
 class _SetItemMixin:
