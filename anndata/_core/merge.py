--- conflicted
+++ resolved
@@ -27,14 +27,9 @@
 from scipy.sparse import spmatrix
 
 from .anndata import AnnData
-<<<<<<< HEAD
-from ..compat import AwkArray
+from ..compat import AwkArray, DaskArray
 from ..utils import asarray, dim_len
-=======
-from ..utils import asarray
-from ..compat import DaskArray
 from .index import _subset, make_slice
->>>>>>> 18078aa8
 
 T = TypeVar("T")
 
@@ -387,13 +382,10 @@
             return self._apply_to_df(el, axis=axis, fill_value=fill_value)
         elif isinstance(el, sparse.spmatrix):
             return self._apply_to_sparse(el, axis=axis, fill_value=fill_value)
-<<<<<<< HEAD
         elif isinstance(el, AwkArray):
             return self._apply_to_awkward(el, axis=axis, fill_value=fill_value)
-=======
         elif isinstance(el, DaskArray):
             return self._apply_to_dask_array(el, axis=axis, fill_value=fill_value)
->>>>>>> 18078aa8
         else:
             return self._apply_to_array(el, axis=axis, fill_value=fill_value)
 
