from functools import singledispatch, wraps
from string import ascii_letters
from typing import Tuple, Optional, Type
from collections.abc import Mapping, Collection
import warnings

import h5py
import numpy as np
import pandas as pd
from pandas.api.types import is_numeric_dtype
import pytest
from scipy import sparse
from anndata.compat import awkward as ak
import random

from anndata import AnnData, Raw
from anndata._core.views import ArrayView
from anndata._core.sparse_dataset import SparseDataset
from anndata._core.aligned_mapping import AlignedMapping
<<<<<<< HEAD
from anndata.utils import asarray, dim_len

from anndata.compat import AwkArray
=======
from anndata.utils import asarray
from anndata.compat import DaskArray

# Give this to gen_adata when dask array support is expected.
GEN_ADATA_DASK_ARGS = dict(
    obsm_types=(
        sparse.csr_matrix,
        np.ndarray,
        pd.DataFrame,
        DaskArray,
    ),
    varm_types=(sparse.csr_matrix, np.ndarray, pd.DataFrame, DaskArray),
    layers_types=(sparse.csr_matrix, np.ndarray, pd.DataFrame, DaskArray),
)
>>>>>>> 18078aa8


def gen_vstr_recarray(m, n, dtype=None):
    size = m * n
    lengths = np.random.randint(3, 5, size)
    letters = np.array(list(ascii_letters))
    gen_word = lambda l: "".join(np.random.choice(letters, l))
    arr = np.array([gen_word(l) for l in lengths]).reshape(m, n)
    return pd.DataFrame(arr, columns=[gen_word(5) for i in range(n)]).to_records(
        index=False, column_dtypes=dtype
    )


def gen_typed_df(n, index=None):
    # TODO: Think about allowing index to be passed for n
    letters = np.fromiter(iter(ascii_letters), "U1")
    if n > len(letters):
        letters = letters[: n // 2]  # Make sure categories are repeated
    return pd.DataFrame(
        {
            "cat": pd.Categorical(np.random.choice(letters, n)),
            "cat_ordered": pd.Categorical(np.random.choice(letters, n), ordered=True),
            "int64": np.random.randint(-50, 50, n),
            "float64": np.random.random(n),
            "uint8": np.random.randint(255, size=n, dtype="uint8"),
            "bool": np.random.randint(0, 2, size=n, dtype=bool),
            "nullable-bool": pd.arrays.BooleanArray(
                np.random.randint(0, 2, size=n, dtype=bool),
                mask=np.random.randint(0, 2, size=n, dtype=bool),
            ),
            "nullable-int": pd.arrays.IntegerArray(
                np.random.randint(0, 1000, size=n, dtype=np.int32),
                mask=np.random.randint(0, 2, size=n, dtype=bool),
            ),
        },
        index=index,
    )


def _gen_awkward_inner(shape, rng, dtype):
    # the maximum length a ragged dimension can take
    MAX_RAGGED_DIM_LEN = 20
    if not len(shape):
        # abort condition -> no dimension left, return an actual value instead
        return dtype(rng.randrange(1000))
    else:
        curr_dim_len = shape[0]
        lil = []
        if curr_dim_len is None:
            # ragged dimension, set random length
            curr_dim_len = rng.randrange(MAX_RAGGED_DIM_LEN)

        for _ in range(curr_dim_len):
            lil.append(_gen_awkward_inner(shape[1:], rng, dtype))

        return lil


def gen_awkward(shape, dtype=np.int32):
    """Function to generate an awkward array with random values.

    Awkward array dimensions can either be fixed-length ("regular") or variable length ("ragged")
    (the first dimension is always fixed-length).


    Parameters
    ----------
    shape
        shape of the array to be generated. Any dimension specified as `None` will be simulated as ragged.
    """
    if shape[0] is None:
        raise ValueError("The first dimension must be fixed-length.")

    rng = random.Random(123)
    shape = np.array(shape)

    if np.any(shape == 0):
        # use empty numpy array, to pass the correct dimensions to
        # ak.Array when one of the dimensions is 0 (the list-of-list approach
        # does not work in that case because the list in the 0-dimension would be empty and all
        # following dimensions would be lost).
        # The size of the variable-length dimension is irrelevant in that case, we arbitrarily set it to 1
        np_arr = np.empty([1 if x is None else x for x in shape], dtype=dtype)
        arr = AwkArray(np_arr)
    else:
        lil = _gen_awkward_inner(shape, rng, dtype)
        arr = AwkArray(lil)

    # make fixed-length dimensions regular
    for i, d in enumerate(shape):
        if d is not None:
            arr = ak.to_regular(arr, i)

    return arr


def gen_typed_df_t2_size(m, n, index=None, columns=None) -> pd.DataFrame:
    s = 0
    df = pd.DataFrame()
    new_vals = gen_typed_df(m)
    while s < (n / new_vals.shape[1]):
        new_vals = gen_typed_df(m, index=index)
        new_vals.columns = new_vals.columns + "_" + str(s)
        df[new_vals.columns] = new_vals
        s += 1
    df = df.iloc[:m, :n].copy()
    if columns is not None:
        df.columns = columns
    return df


# TODO: Use hypothesis for this?
def gen_adata(
    shape: Tuple[int, int],
    X_type=sparse.csr_matrix,
    X_dtype=np.float32,
    # obs_dtypes,
    # var_dtypes,
    obsm_types: "Collection[Type]" = (
        sparse.csr_matrix,
        np.ndarray,
        pd.DataFrame,
        AwkArray,
    ),
    varm_types: "Collection[Type]" = (
        sparse.csr_matrix,
        np.ndarray,
        pd.DataFrame,
        AwkArray,
    ),
    layers_types: "Collection[Type]" = (sparse.csr_matrix, np.ndarray, pd.DataFrame),
) -> AnnData:
    """\
    Helper function to generate a random AnnData for testing purposes.

    Note: For `obsm_types`, `varm_types`, and `layers_types` these currently
    just filter already created objects.
    In future, these should choose which objects are created.

    Params
    ------
    shape
        What shape you want the anndata to be.
    X_type
        What kind of container should `X` be? This will be called on a randomly
        generated 2d array.
    X_dtype
        What should the dtype of the `.X` container be?
    obsm_types
        What kinds of containers should be in `.obsm`?
    varm_types
        What kinds of containers should be in `.varm`?
    layers_types
        What kinds of containers should be in `.layers`?
    """
    import dask.array as da

    M, N = shape
    obs_names = pd.Index(f"cell{i}" for i in range(shape[0]))
    var_names = pd.Index(f"gene{i}" for i in range(shape[1]))
    obs = gen_typed_df(M, obs_names)
    var = gen_typed_df(N, var_names)
    # For #147
    obs.rename(columns=dict(cat="obs_cat"), inplace=True)
    var.rename(columns=dict(cat="var_cat"), inplace=True)

    if X_type is None:
        X = None
    else:
        X = X_type(np.random.binomial(100, 0.005, (M, N)).astype(X_dtype))
    obsm = dict(
        array=np.random.random((M, 50)),
        sparse=sparse.random(M, 100, format="csr"),
        df=gen_typed_df(M, obs_names),
<<<<<<< HEAD
        awk=gen_awkward((M,)),
        awk_2d=gen_awkward((M, 20)),
        awk_2d_ragged=gen_awkward((M, None)),
        awk_3d_ragged=gen_awkward((M, 20, None)),
=======
        da=da.random.random((M, 50)),
>>>>>>> 18078aa8
    )
    obsm = {k: v for k, v in obsm.items() if type(v) in obsm_types}
    varm = dict(
        array=np.random.random((N, 50)),
        sparse=sparse.random(N, 100, format="csr"),
        df=gen_typed_df(N, var_names),
<<<<<<< HEAD
        awk=gen_awkward((N,)),
        awk_2d=gen_awkward((N, 20)),
        awk_2d_ragged=gen_awkward((N, None)),
        awk_3d_ragged=gen_awkward((N, 20, None)),
=======
        da=da.random.random((N, 50)),
>>>>>>> 18078aa8
    )
    varm = {k: v for k, v in varm.items() if type(v) in varm_types}
    layers = dict(
        array=np.random.random((M, N)),
        sparse=sparse.random(M, N, format="csr"),
        da=da.random.random((M, N)),
    )
    layers = {k: v for k, v in layers.items() if type(v) in layers_types}
    obsp = dict(
        array=np.random.random((M, M)), sparse=sparse.random(M, M, format="csr")
    )
    varp = dict(
        array=np.random.random((N, N)), sparse=sparse.random(N, N, format="csr")
    )
    uns = dict(
        O_recarray=gen_vstr_recarray(N, 5),
        nested=dict(
            scalar_str="str",
            scalar_int=42,
            scalar_float=3.0,
            nested_further=dict(array=np.arange(5)),
        ),
        awkward_regular=gen_awkward((10, 5)),
        awkward_ragged=gen_awkward((12, None, None)),
        # U_recarray=gen_vstr_recarray(N, 5, "U4")
    )
    adata = AnnData(
        X=X,
        obs=obs,
        var=var,
        obsm=obsm,
        varm=varm,
        layers=layers,
        obsp=obsp,
        varp=varp,
        uns=uns,
    )
    return adata


def array_bool_subset(index, min_size=2):
    b = np.zeros(len(index), dtype=bool)
    selected = np.random.choice(
        range(len(index)),
        size=np.random.randint(min_size, len(index), ()),
        replace=False,
    )
    b[selected] = True
    return b


def matrix_bool_subset(index, min_size=2):
    with warnings.catch_warnings():
        warnings.simplefilter("ignore", PendingDeprecationWarning)
        indexer = np.matrix(
            array_bool_subset(index, min_size=min_size).reshape(len(index), 1)
        )
    return indexer


def spmatrix_bool_subset(index, min_size=2):
    return sparse.csr_matrix(
        array_bool_subset(index, min_size=min_size).reshape(len(index), 1)
    )


def array_subset(index, min_size=2):
    if len(index) < min_size:
        raise ValueError(
            f"min_size (={min_size}) must be smaller than len(index) (={len(index)}"
        )
    return np.random.choice(
        index, size=np.random.randint(min_size, len(index), ()), replace=False
    )


def array_int_subset(index, min_size=2):
    if len(index) < min_size:
        raise ValueError(
            f"min_size (={min_size}) must be smaller than len(index) (={len(index)}"
        )
    return np.random.choice(
        np.arange(len(index)),
        size=np.random.randint(min_size, len(index), ()),
        replace=False,
    )


def slice_subset(index, min_size=2):
    while True:
        points = np.random.choice(np.arange(len(index) + 1), size=2, replace=False)
        s = slice(*sorted(points))
        if len(range(*s.indices(len(index)))) >= min_size:
            break
    return s


def single_subset(index):
    return index[np.random.randint(0, len(index))]


@pytest.fixture(
    params=[
        array_subset,
        slice_subset,
        single_subset,
        array_int_subset,
        array_bool_subset,
        matrix_bool_subset,
        spmatrix_bool_subset,
    ]
)
def subset_func(request):
    return request.param


###################
# Checking equality
###################


def format_msg(elem_name):
    if elem_name is not None:
        return f"Error raised from element {elem_name!r}."
    else:
        return ""


# TODO: it would be better to modify the other exception
def report_name(func):
    """Report name of element being tested if test fails."""

    @wraps(func)
    def func_wrapper(*args, _elem_name=None, **kwargs):
        try:
            return func(*args, **kwargs)
        except Exception as e:
            if _elem_name is not None and not hasattr(e, "_name_attached"):
                msg = format_msg(_elem_name)
                args = list(e.args)
                if len(args) == 0:
                    args = [msg]
                else:
                    args[0] = f"{args[0]}\n\n{msg}"
                e.args = tuple(args)
                e._name_attached = True
            raise e

    return func_wrapper


@report_name
def _assert_equal(a, b):
    """Allows reporting elem name for simple assertion."""
    assert a == b


@singledispatch
def assert_equal(a, b, exact=False, elem_name=None):
    _assert_equal(a, b, _elem_name=elem_name)


@assert_equal.register(np.ndarray)
def assert_equal_ndarray(a, b, exact=False, elem_name=None):
    b = asarray(b)
    if not exact and is_numeric_dtype(a) and is_numeric_dtype(b):
        assert a.shape == b.shape, format_msg(elem_name)
        assert np.allclose(a, b, equal_nan=True), format_msg(elem_name)
    elif (  # Structured dtype
        not exact
        and hasattr(a, "dtype")
        and hasattr(b, "dtype")
        and len(a.dtype) > 1
        and len(b.dtype) > 0
    ):
        assert_equal(pd.DataFrame(a), pd.DataFrame(b), exact, elem_name)
    else:
        assert np.all(a == b), format_msg(elem_name)


@assert_equal.register(ArrayView)
def assert_equal_arrayview(a, b, exact=False, elem_name=None):
    assert_equal(asarray(a), asarray(b), exact=exact, elem_name=elem_name)


@assert_equal.register(SparseDataset)
@assert_equal.register(sparse.spmatrix)
def assert_equal_sparse(a, b, exact=False, elem_name=None):
    a = asarray(a)
    assert_equal(b, a, exact, elem_name=elem_name)


@assert_equal.register(h5py.Dataset)
def assert_equal_h5py_dataset(a, b, exact=False, elem_name=None):
    a = asarray(a)
    assert_equal(b, a, exact, elem_name=elem_name)


@assert_equal.register(DaskArray)
def assert_equal_dask_array(a, b, exact=False, elem_name=None):
    from dask.array.utils import assert_eq

    if exact:
        assert_eq(a, b, check_dtype=True, check_type=True, check_graph=False)
    else:
        # TODO: Why does it fail when check_graph=True
        assert_eq(a, b, check_dtype=False, check_type=False, check_graph=False)


@assert_equal.register(pd.DataFrame)
def are_equal_dataframe(a, b, exact=False, elem_name=None):
    if not isinstance(b, pd.DataFrame):
        assert_equal(b, a, exact, elem_name)  # , a.values maybe?

    report_name(pd.testing.assert_frame_equal)(
        a,
        b,
        check_index_type=exact,
        check_exact=exact,
        _elem_name=elem_name,
        check_frame_type=False,
    )


@assert_equal.register(AwkArray)
def assert_equal_awkarray(a, b, exact=False, elem_name=None):
    from anndata.compat import awkward as ak

    if exact:
        assert a.type == b.type, format_msg(elem_name)
    assert ak.to_list(a) == ak.to_list(b), format_msg(elem_name)


@assert_equal.register(Mapping)
def assert_equal_mapping(a, b, exact=False, elem_name=None):
    assert set(a.keys()) == set(b.keys()), format_msg(elem_name)
    for k in a.keys():
        if elem_name is None:
            elem_name = ""
        assert_equal(a[k], b[k], exact, f"{elem_name}/{k}")


@assert_equal.register(AlignedMapping)
def assert_equal_aligned_mapping(a, b, exact=False, elem_name=None):
    a_indices = (a.parent.obs_names, a.parent.var_names)
    b_indices = (b.parent.obs_names, b.parent.var_names)
    for axis_idx in a.axes:
        assert_equal(
            a_indices[axis_idx], b_indices[axis_idx], exact=exact, elem_name=axis_idx
        )
    assert a.attrname == b.attrname, format_msg(elem_name)
    assert_equal_mapping(a, b, exact=exact, elem_name=elem_name)


@assert_equal.register(pd.Index)
def assert_equal_index(a, b, exact=False, elem_name=None):
    if not exact:
        report_name(pd.testing.assert_index_equal)(
            a, b, check_names=False, check_categorical=False, _elem_name=elem_name
        )
    else:
        report_name(pd.testing.assert_index_equal)(a, b, _elem_name=elem_name)


@assert_equal.register(pd.api.extensions.ExtensionArray)
def assert_equal_extension_array(a, b, exact=False, elem_name=None):
    report_name(pd.testing.assert_extension_array_equal)(
        a,
        b,
        check_dtype=exact,
        check_exact=exact,
        _elem_name=elem_name,
    )


@assert_equal.register(Raw)
def assert_equal_raw(a, b, exact=False, elem_name=None):
    def assert_is_not_none(x):  # can't put an assert in a lambda
        assert x is not None

    report_name(assert_is_not_none)(b, _elem_name=elem_name)
    for attr in ["X", "var", "varm", "obs_names"]:
        assert_equal(
            getattr(a, attr),
            getattr(b, attr),
            exact=exact,
            elem_name=f"{elem_name}/{attr}",
        )


@assert_equal.register(AnnData)
def assert_adata_equal(
    a: AnnData, b: AnnData, exact: bool = False, elem_name: Optional[str] = None
):
    """\
    Check whether two AnnData objects are equivalent,
    raising an AssertionError if they aren’t.

    Params
    ------
    a
    b
    exact
        Whether comparisons should be exact or not. This has a somewhat flexible
        meaning and should probably get refined in the future.
    """

    def fmt_name(x):
        if elem_name is None:
            return x
        else:
            return f"{elem_name}/{x}"

    # There may be issues comparing views, since np.allclose
    # can modify ArrayViews if they contain `nan`s
    assert_equal(a.obs_names, b.obs_names, exact, elem_name=fmt_name("obs_names"))
    assert_equal(a.var_names, b.var_names, exact, elem_name=fmt_name("var_names"))
    if not exact:
        # Reorder all elements if neccesary
        idx = [slice(None), slice(None)]
        # Since it’s a pain to compare a list of pandas objects
        change_flag = False
        if not np.all(a.obs_names == b.obs_names):
            idx[0] = a.obs_names
            change_flag = True
        if not np.all(a.var_names == b.var_names):
            idx[1] = a.var_names
            change_flag = True
        if change_flag:
            b = b[tuple(idx)].copy()
    for attr in [
        "X",
        "obs",
        "var",
        "obsm",
        "varm",
        "layers",
        "uns",
        "obsp",
        "varp",
        "raw",
    ]:
        assert_equal(
            getattr(a, attr),
            getattr(b, attr),
            exact,
            elem_name=fmt_name(attr),
        )


@singledispatch
def as_dense_dask_array(a):
    import dask.array as da

    return da.asarray(a)


@as_dense_dask_array.register(sparse.spmatrix)
def _(a):
    return as_dense_dask_array(a.toarray())<|MERGE_RESOLUTION|>--- conflicted
+++ resolved
@@ -17,13 +17,9 @@
 from anndata._core.views import ArrayView
 from anndata._core.sparse_dataset import SparseDataset
 from anndata._core.aligned_mapping import AlignedMapping
-<<<<<<< HEAD
 from anndata.utils import asarray, dim_len
 
-from anndata.compat import AwkArray
-=======
-from anndata.utils import asarray
-from anndata.compat import DaskArray
+from anndata.compat import AwkArray, DaskArray
 
 # Give this to gen_adata when dask array support is expected.
 GEN_ADATA_DASK_ARGS = dict(
@@ -36,7 +32,6 @@
     varm_types=(sparse.csr_matrix, np.ndarray, pd.DataFrame, DaskArray),
     layers_types=(sparse.csr_matrix, np.ndarray, pd.DataFrame, DaskArray),
 )
->>>>>>> 18078aa8
 
 
 def gen_vstr_recarray(m, n, dtype=None):
@@ -211,28 +206,22 @@
         array=np.random.random((M, 50)),
         sparse=sparse.random(M, 100, format="csr"),
         df=gen_typed_df(M, obs_names),
-<<<<<<< HEAD
         awk=gen_awkward((M,)),
         awk_2d=gen_awkward((M, 20)),
         awk_2d_ragged=gen_awkward((M, None)),
         awk_3d_ragged=gen_awkward((M, 20, None)),
-=======
         da=da.random.random((M, 50)),
->>>>>>> 18078aa8
     )
     obsm = {k: v for k, v in obsm.items() if type(v) in obsm_types}
     varm = dict(
         array=np.random.random((N, 50)),
         sparse=sparse.random(N, 100, format="csr"),
         df=gen_typed_df(N, var_names),
-<<<<<<< HEAD
         awk=gen_awkward((N,)),
         awk_2d=gen_awkward((N, 20)),
         awk_2d_ragged=gen_awkward((N, None)),
         awk_3d_ragged=gen_awkward((N, 20, None)),
-=======
         da=da.random.random((N, 50)),
->>>>>>> 18078aa8
     )
     varm = {k: v for k, v in varm.items() if type(v) in varm_types}
     layers = dict(
